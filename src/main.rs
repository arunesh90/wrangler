--- conflicted
+++ resolved
@@ -635,10 +635,7 @@
         let verbose = matches.is_present("verbose");
         let headless = matches.is_present("headless");
 
-<<<<<<< HEAD
         commands::preview(target, user, method, url, body, watch, verbose, headless)?;
-=======
-        commands::preview(target, user, method, body, watch, verbose, headless)?;
     } else if let Some(matches) = matches.subcommand_matches("dev") {
         log::info!("Starting dev server");
         let port = matches.value_of("port");
@@ -650,7 +647,6 @@
         let user = settings::global_user::GlobalUser::new().ok();
         let verbose = matches.is_present("verbose");
         commands::dev::dev(target, user, host, port, ip, verbose)?;
->>>>>>> c9c5bbe0
     } else if matches.subcommand_matches("whoami").is_some() {
         log::info!("Getting User settings");
         let user = settings::global_user::GlobalUser::new()?;
