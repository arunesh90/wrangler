--- conflicted
+++ resolved
@@ -4,18 +4,14 @@
 extern crate text_io;
 
 mod build;
+pub mod preview;
 pub use build::build;
-pub use preview::preview;
 pub mod commands;
 pub mod deploy;
 pub mod http;
 pub mod install;
 pub mod installer;
-<<<<<<< HEAD
 pub mod kv;
-=======
-pub mod preview;
->>>>>>> c306a1d8
 pub mod settings;
 pub mod sites;
 pub mod tail;
