use cloudflare::endpoints::workerskv::WorkersKvNamespace;
use cloudflare::framework::apiclient::ApiClient;
use cloudflare::framework::response::ApiFailure;

use crate::commands::kv;
use crate::settings::global_user::GlobalUser;
use crate::settings::toml::Target;
use crate::terminal::message;

pub fn site(
    target: &Target,
    user: &GlobalUser,
    preview: bool,
) -> Result<WorkersKvNamespace, failure::Error> {
    kv::validate_target(target)?;

    let title = if preview {
        format!("__{}-{}", target.name, "workers_sites_assets_preview")
    } else {
        format!("__{}-{}", target.name, "workers_sites_assets")
    };

    let client = kv::api_client(user)?;
    let response = kv::namespace::create::call_api(&client, target, &title);

    match response {
        Ok(success) => {
            let msg = format!("Created namespace for Workers Site \"{}\"", title);
            message::working(&msg);
            Ok(success.result)
        }
<<<<<<< HEAD
        Err(e) => match &e {
            ApiFailure::Error(_status, api_errors) => {
                if api_errors.errors.iter().any(|e| e.code == 10014) {
=======
        Err(e) => match e {
            ApiFailure::Error(_status, api_errors) => {
                if api_errors.errors.iter().any(|e| e.code == 10026) {
                    failure::bail!("You will need to enable Workers Unlimited for your account before you can use this feature.")
                } else if api_errors.errors.iter().any(|e| e.code == 10014) {
>>>>>>> 57a9379c
                    log::info!("Namespace {} already exists.", title);

                    let msg = format!("Using namespace for Workers Site \"{}\"", title);
                    message::working(&msg);

                    get_id_from_namespace_list(&client, target, &title)
                } else {
<<<<<<< HEAD
                    failure::bail!("{}", http::format_error(e, Some(&error_suggestions)))
                }
            }
            _ => failure::bail!("{}", http::format_error(e, Some(&error_suggestions))),
        },
    }
}

fn get_id_from_namespace_list(
    client: &impl ApiClient,
    target: &Target,
    title: &str,
) -> Result<WorkersKvNamespace, failure::Error> {
    let result = kv::namespace::list::call_api(client, target);

    match result {
        Ok(success) => Ok(success
            .result
            .iter()
            .find(|ns| ns.title == title)
            .unwrap()
            .to_owned()),
        Err(e) => failure::bail!("{}", http::format_error(e, Some(&error_suggestions))),
=======
                    failure::bail!("{:?}", api_errors.errors)
                }
            }
            ApiFailure::Invalid(reqwest_err) => failure::bail!("Error: {}", reqwest_err),
        },
>>>>>>> 57a9379c
    }
}

fn get_id_from_namespace_list(
    client: &impl ApiClient,
    target: &Target,
    title: &str,
) -> Result<WorkersKvNamespace, failure::Error> {
    let result = kv::namespace::list::call_api(client, target);

    match result {
        Ok(success) => Ok(success
            .result
            .iter()
            .find(|ns| ns.title == title)
            .unwrap()
            .to_owned()),
        Err(e) => failure::bail!(kv::format_error(e)),
    }
}<|MERGE_RESOLUTION|>--- conflicted
+++ resolved
@@ -29,17 +29,10 @@
             message::working(&msg);
             Ok(success.result)
         }
-<<<<<<< HEAD
+
         Err(e) => match &e {
             ApiFailure::Error(_status, api_errors) => {
                 if api_errors.errors.iter().any(|e| e.code == 10014) {
-=======
-        Err(e) => match e {
-            ApiFailure::Error(_status, api_errors) => {
-                if api_errors.errors.iter().any(|e| e.code == 10026) {
-                    failure::bail!("You will need to enable Workers Unlimited for your account before you can use this feature.")
-                } else if api_errors.errors.iter().any(|e| e.code == 10014) {
->>>>>>> 57a9379c
                     log::info!("Namespace {} already exists.", title);
 
                     let msg = format!("Using namespace for Workers Site \"{}\"", title);
@@ -47,7 +40,6 @@
 
                     get_id_from_namespace_list(&client, target, &title)
                 } else {
-<<<<<<< HEAD
                     failure::bail!("{}", http::format_error(e, Some(&error_suggestions)))
                 }
             }
@@ -71,13 +63,6 @@
             .unwrap()
             .to_owned()),
         Err(e) => failure::bail!("{}", http::format_error(e, Some(&error_suggestions))),
-=======
-                    failure::bail!("{:?}", api_errors.errors)
-                }
-            }
-            ApiFailure::Invalid(reqwest_err) => failure::bail!("Error: {}", reqwest_err),
-        },
->>>>>>> 57a9379c
     }
 }
 
