--- conflicted
+++ resolved
@@ -4,11 +4,7 @@
 use chrono::prelude::*;
 
 use hyper2::client::{HttpConnector, ResponseFuture};
-<<<<<<< HEAD
-use hyper2::header::{HeaderValue, HeaderName, HeaderMap};
-=======
-use hyper2::header::{HeaderName, HeaderValue};
->>>>>>> 7f5c8dd7
+use hyper2::header::{HeaderMap, HeaderName, HeaderValue};
 use hyper2::service::{make_service_fn, service_fn};
 use hyper2::{Body, Client, Request, Server, Uri};
 
@@ -145,9 +141,8 @@
     let now: DateTime<Local> = Local::now();
     let preview_id = &preview_id;
 
-<<<<<<< HEAD
     let mut headers: HeaderMap = HeaderMap::new();
-    
+
     for header in &parts.headers {
         let (name, value) = header;
         let forward_header = format!("cf-ew-raw-{}", name);
@@ -157,8 +152,6 @@
     }
     parts.headers = headers;
 
-=======
->>>>>>> 7f5c8dd7
     // TODO: remove unwrap
     parts.uri = get_preview_url(&path).unwrap();
     parts.headers.insert(
@@ -167,14 +160,6 @@
     );
 
     // TODO: remove unwrap
-<<<<<<< HEAD
-    parts.headers
-        .insert(HeaderName::from_static("cf-ew-preview"), HeaderValue::from_str(preview_id).unwrap());
-
-    
-    let req = Request::from_parts(parts, body);
-
-=======
     parts.headers.insert(
         HeaderName::from_static("cf-ew-preview"),
         HeaderValue::from_str(preview_id).unwrap(),
@@ -182,7 +167,6 @@
 
     let req = Request::from_parts(parts, body);
 
->>>>>>> 7f5c8dd7
     println!(
         "[{}] \"{} {}{} {:?}\"",
         now.format("%Y-%m-%d %H:%M:%S"),
