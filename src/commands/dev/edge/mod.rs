mod server;
mod setup;

use server::serve;
use setup::Init;

use crate::commands::dev::{socket, ServerConfig};
use crate::settings::global_user::GlobalUser;
use crate::settings::toml::{DeployConfig, Target};

use tokio::runtime::Runtime as TokioRuntime;

pub fn dev(
    target: Target,
    deploy_config: DeployConfig,
    user: GlobalUser,
    server_config: ServerConfig,
    verbose: bool,
) -> Result<(), failure::Error> {
    let init = Init::new(&target, &deploy_config, &user)?;
    let mut target = target;

    // TODO: replace asset manifest parameter
    let preview_token = setup::upload(
        &mut target,
<<<<<<< HEAD
        None,
        &deploy_config,
        &user,
        init.preview_token.clone(),
    )?;
=======
        &deploy_config,
        &user,
        init.preview_token,
        verbose,
    )?;
    let server = serve(server_config, preview_token, init.host);
>>>>>>> 39b56c90
    let mut runtime = TokioRuntime::new()?;
    runtime.block_on(async {
        let devtools_listener = tokio::spawn(socket::listen(init.websocket_url));
        let server = tokio::spawn(serve(server_config, preview_token, init.host));
        let res = tokio::try_join!(async { devtools_listener.await? }, async { server.await? });

        match res {
            Ok(_) => Ok(()),
            Err(e) => Err(e),
        }
    })
}<|MERGE_RESOLUTION|>--- conflicted
+++ resolved
@@ -23,20 +23,12 @@
     // TODO: replace asset manifest parameter
     let preview_token = setup::upload(
         &mut target,
-<<<<<<< HEAD
-        None,
         &deploy_config,
         &user,
         init.preview_token.clone(),
-    )?;
-=======
-        &deploy_config,
-        &user,
-        init.preview_token,
         verbose,
     )?;
-    let server = serve(server_config, preview_token, init.host);
->>>>>>> 39b56c90
+
     let mut runtime = TokioRuntime::new()?;
     runtime.block_on(async {
         let devtools_listener = tokio::spawn(socket::listen(init.websocket_url));
