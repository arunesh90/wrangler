mod server;
mod setup;

use server::serve;
<<<<<<< HEAD
use setup::Init;

use crate::commands::dev::{socket, ServerConfig};
=======
use setup::Session;

use crate::commands::dev::ServerConfig;
>>>>>>> 7b2616c4
use crate::settings::global_user::GlobalUser;
use crate::settings::toml::{DeployConfig, Target};

use tokio::runtime::Runtime as TokioRuntime;

pub fn dev(
    target: Target,
    deploy_config: DeployConfig,
    user: GlobalUser,
    server_config: ServerConfig,
    deploy_config: DeployConfig,
    verbose: bool,
) -> Result<(), failure::Error> {
<<<<<<< HEAD
    let init = Init::new(&target, &deploy_config, &user)?;
    let mut target = target;

    // TODO: replace asset manifest parameter
=======
    let session = Session::new(&target, &user, &deploy_config)?;
    let mut target = target;

>>>>>>> 7b2616c4
    let preview_token = setup::upload(
        &mut target,
        &deploy_config,
        &user,
<<<<<<< HEAD
        init.preview_token.clone(),
        verbose,
    )?;

    let mut runtime = TokioRuntime::new()?;
    runtime.block_on(async {
        let devtools_listener = tokio::spawn(socket::listen(init.websocket_url));
        let server = tokio::spawn(serve(server_config, preview_token, init.host));
        let res = tokio::try_join!(async { devtools_listener.await? }, async { server.await? });

        match res {
            Ok(_) => Ok(()),
            Err(e) => Err(e),
        }
    })
=======
        session.preview_token,
        verbose,
    )?;

    let server = serve(server_config, preview_token, session.host);
    let mut runtime = TokioRuntime::new()?;
    runtime.block_on(server)
>>>>>>> 7b2616c4
}<|MERGE_RESOLUTION|>--- conflicted
+++ resolved
@@ -2,15 +2,9 @@
 mod setup;
 
 use server::serve;
-<<<<<<< HEAD
-use setup::Init;
+use setup::{upload, Session};
 
 use crate::commands::dev::{socket, ServerConfig};
-=======
-use setup::Session;
-
-use crate::commands::dev::ServerConfig;
->>>>>>> 7b2616c4
 use crate::settings::global_user::GlobalUser;
 use crate::settings::toml::{DeployConfig, Target};
 
@@ -18,35 +12,26 @@
 
 pub fn dev(
     target: Target,
-    deploy_config: DeployConfig,
     user: GlobalUser,
     server_config: ServerConfig,
     deploy_config: DeployConfig,
     verbose: bool,
 ) -> Result<(), failure::Error> {
-<<<<<<< HEAD
-    let init = Init::new(&target, &deploy_config, &user)?;
-    let mut target = target;
-
-    // TODO: replace asset manifest parameter
-=======
     let session = Session::new(&target, &user, &deploy_config)?;
     let mut target = target;
 
->>>>>>> 7b2616c4
-    let preview_token = setup::upload(
+    let preview_token = upload(
         &mut target,
         &deploy_config,
         &user,
-<<<<<<< HEAD
-        init.preview_token.clone(),
+        session.preview_token.clone(),
         verbose,
     )?;
 
     let mut runtime = TokioRuntime::new()?;
     runtime.block_on(async {
-        let devtools_listener = tokio::spawn(socket::listen(init.websocket_url));
-        let server = tokio::spawn(serve(server_config, preview_token, init.host));
+        let devtools_listener = tokio::spawn(socket::listen(session.websocket_url));
+        let server = tokio::spawn(serve(server_config, preview_token, session.host));
         let res = tokio::try_join!(async { devtools_listener.await? }, async { server.await? });
 
         match res {
@@ -54,13 +39,4 @@
             Err(e) => Err(e),
         }
     })
-=======
-        session.preview_token,
-        verbose,
-    )?;
-
-    let server = serve(server_config, preview_token, session.host);
-    let mut runtime = TokioRuntime::new()?;
-    runtime.block_on(server)
->>>>>>> 7b2616c4
 }